###############################################################################
# PrOMMiS was produced under the DOE Process Optimization and Modeling
# for Minerals Sustainability (“PrOMMiS”) initiative, and is
# Copyright © 2024-2025 by the software owners: The Regents of the
# University of California, through Lawrence Berkeley National
# Laboratory, National Technology & Engineering Solutions of Sandia, LLC,
# Carnegie Mellon University, West Virginia University Research
# Corporation, University of Notre Dame, and Georgia Institute of
# Technology. All rights reserved.
###############################################################################
"""
Create and process a connectivity matrix.

The main contents are the `Connectivity` class, which does all the
reading and parsing of connectivity information, and the
`Formatter` subclasses, which write out connectivity information
in various formats.
"""

import abc
import argparse
from collections.abc import MutableMapping
import csv
from dataclasses import dataclass, field
import enum
import importlib
from io import StringIO
import logging
from pathlib import Path
import re
import sys
from typing import TextIO, Union, Optional, List, Dict
import warnings

# third-party
try:
    import pyomo
    from pyomo.network import Arc
except ImportError as err:
    pyomo = None
    warnings.warn(f"Could not import pyomo: {err}")

# package
from idaes_connectivity.util import IdaesPaths, UnitIcon
from idaes_connectivity.const import Direction

__author__ = "Dan Gunter (LBNL)"

# Logging
_log = logging.getLogger("idaes_ui.conn.connectivity.base")


class ModelLoadError(Exception):
    def __init__(self, err):
        super().__init__(f"Could not load model: {err}")


class DataLoadError(Exception):
    def __init__(self, path, err):
        super().__init__(f"Could not load from file '{path}': {err}")


class ValueContainer:
    def __init__(self, obj):
        self.value = obj


class Connectivity:
    """Represent connectivity of a Pyomo/IDAES model.

    Once built, the connectivity is represented by
    three attributes, `units`, `streams`, and `connections`.

    Attributes:
        units (dict): Dictionary with keys being the unit name (in the model instance) and
            values being the unit abbreviation (for Mermaid, etc.)
        streams (dict): Dictionary with keys being the stream name (in the model instance) and
            values being the stream abbreviation (for Mermaid, etc.)
        connections (dict): Dictionary with keys being the stream abbreviation and values being a
            list of length 2, each element of which can contain a unit abbreviation
            or be empty. If the first item in the list has a unit abbreviation, then
            this stream connects to the outlet of that unit; similarly, if the 2nd
            item has a unit abbr then this stream connects to the inlet.
            Thus each item in this dict describes an arc, or a line in a diagram,
            with a stream connecting two units (usual case) or coming into or out of
            a unit as an unconnected feed or outlet for the flowsheet (possible).
    """

    #: Default class for a unit
    DEFAULT_UNIT_CLASS = "Component"

    def __init__(
        self,
        units: Dict = None,
        streams: Dict = None,
        connections: Dict = None,
        input_file: Union[str, Path, TextIO] = None,
        input_data: List[List[Union[str, int]]] = None,
        input_module: str = None,
        input_model=None,
        model_flowsheet_attr: str = "",
        model_build_func: str = "build",
    ):
        """Create from existing data or one of the valid input types.

        Either all three of units, streams, and connections must be given OR
        one of the `input_*` arguments must not be None. They will be looked
        at in the order: model, module, file, data.

        Args:
            units: See attributes description
            streams: See attributes description
            connections: See attributes description
            input_file: Input CSV file
            input_data: List of input rows.
            input_module: Module from which to load model
            input_model: Existing model object
            model_flowsheet_attr: Attribute on model object with flowsheet. If empty,
                                  use the model object as the flowsheet.
            model_build_func: Name of function in `input_module` to invoke to build
                              and return the model object.

        Raises:
            ModelLoadError: Couldn't load the model/module
            ValueError: Invalid inputs
        """
        self._unit_classes = {}
        self._arc_descend = True  # XXX: Maybe make this an option later?
        if units is not None and streams is not None and connections is not None:
            self.units = units
            self._unit_classes = {k: self.DEFAULT_UNIT_CLASS for k in self.units}
            self.streams = streams
            self.connections = connections
        else:
            if input_module is not None or input_model is not None:
                if input_model is None:
                    try:
                        _log.info("[begin] load and build model")
                        mod = importlib.import_module(input_module)
                        build_function = getattr(mod, model_build_func)
                        _log.debug(f"[begin] build model function={model_build_func}")
                        input_model = build_function()
                        _log.debug("[ end ] build model")
                        _log.info("[ end ] load and build model")
                    except Exception as err:
                        raise ModelLoadError(err)
                if model_flowsheet_attr == "":
                    flowsheet = input_model
                else:
                    try:
                        flowsheet = getattr(input_model, model_flowsheet_attr)
                    except AttributeError as err:
                        raise ModelLoadError(err)
                self._load_model(flowsheet)
            elif input_file is not None or input_data is not None:
                _log.info("[begin] load from file or data")
                if input_file is not None:
                    if isinstance(input_file, str) or isinstance(input_file, Path):
                        datafile = open(input_file, "r")
                    else:
                        datafile = input_file
                    reader = csv.reader(datafile)
                    self._header = next(reader)
                    self._rows = list(reader)
                else:
                    self._header = input_data[0]
                    self._rows = input_data[1:]
                if len(self._rows) == 0:  # e.g., when loading from CSV
                    raise DataLoadError(datafile.name, "Empty file")
                _log.info("[end] load from file or data")
            else:
                raise ValueError("No inputs provided")
            self.units = self._build_units()
            if len(self._unit_classes) == 0:
                self._unit_classes = {k: self.DEFAULT_UNIT_CLASS for k in self.units}
            self._unit_values = {k: {} for k in self.units}
            self.streams = self._build_streams()
            self._stream_values = {k: {} for k in self.streams}
            self.connections = self._build_connections()

    @property
    def stream_values(self):
        """Get current stream values.

        This returns a copy, that can be modified without changing the underlying
        values in the class.
        """
        return {
            k1: {k2: v2.value for k2, v2 in v1.items()}
            for k1, v1 in self._stream_values.items()
        }

    def set_stream_value(self, stream_name: str, key: str, value):
        """Set a value for a stream.

        Args:
            stream_name: Name of the stream
            key: Name of the value
            value: The value. Accepts Pyomo value objects with a `.value` attribute, or
                   "plain" values (string or numeric).

        Raises:
            KeyError: If the `stream_name` is not a valid stream.
        """
        if stream_name not in self._stream_values:
            raise KeyError(f"No stream with name '{stream_name}'")
        values = self._stream_values[stream_name]
        values[key] = value if hasattr(value, "value") else ValueContainer(value)

    def set_stream_values_map(self, stream_values_map: Dict[str, Dict[str, str]]):
        """Set multiple stream values using a mapping.

        Args:
            stream_values_map: Mapping with keys being stream names and values being
                               another mapping of stream value names to the value.

        Raises:
            KeyError: If any of the stream names is not a valid stream.
        """
        for stream_name, set_values in stream_values_map.items():
            for key, value in set_values.items():
                self.set_stream_value(stream_name, key, value)

    def clear_stream_values(self):
        """Remove all stream values."""
        self._stream_values = {}

    @property
    def unit_values(self):
        """Get current unit values.

        This returns a copy, that can be modified without changing the underlying
        values in the class.
        """
        return {
            k1: {k2: v2.value for k2, v2 in v1.items()}
            for k1, v1 in self._unit_values.items()
        }

    def set_unit_value(self, unit_name: str, key: str, value):
        """Set a value for a unit.
        This method has the same semantics as :meth:`set_stream_value`.
        """
        if unit_name not in self._unit_values:
            raise KeyError(f"No unit with name '{unit_name}'")
        values = self._unit_values[unit_name]
        values[key] = value if hasattr(value, "value") else ValueContainer(value)

    def set_unit_values_map(self, unit_values_map: Dict[str, Dict[str, str]]):
        """Set multiple unit values using a mapping.
        This method has the same semantics as :meth:`set_stream_values_map`.
        """
        for unit_name, set_values in unit_values_map.items():
            for key, value in set_values.items():
                self.set_unit_value(unit_name, key, value)

    def clear_unit_values(self):
        """Remove all unit values."""
        self._unit_values = {}

    def set_unit_class(self, unit_name: str, class_name: str):
        """Set name of the unit class.

        This will override the class inferred from the model, if any.

        Args:
            unit_name: Name of the unit
            class_name: Arbitrary name of unit's class (or type)

        Raises:
            KeyError: If `unit_name` does not correspond to a unit.
        """
        self._unit_classes[unit_name] = class_name

    def get_unit_class(self, name: str):
        """Get class for a unit.

        Args:
            name: Name of the unit

        Raises:
            KeyError: If the unit is not valid
        """
        # if len(self._unit_classes) == 0:
        #     self._unit_classes = {k: self.DEFAULT_UNIT_CLASS for k in self.units}
        return self._unit_classes[name]

    def as_table(self) -> List[List[str]]:
        rows = [self._header.copy()]
        for r in self._rows:
            rows.append(r.copy())
        return rows

    def _build_units(self):
        units = {}
        c1, c2 = 1, -1
        for s in self._header[1:]:
            abbr = "Unit_"
            # Pick abbreviations that match spreadsheet column names,
            # for easier comparison and debugging: A-Z then AA-ZZ
            if c2 > -1:
                abbr += chr(ord("A") + c2)
            abbr += chr(ord("A") + c1)
            units[s] = abbr
            c1 += 1
            if c1 == 26:  # after Z, start on AA..ZZ
                c1 = 0
                c2 += 1
        return units

    def _build_streams(self):
        streams = {}
        n = 3  # pick numbers that match spreadsheet row numbers
        for row in self._rows:
            if not row:
                continue
            s = row[0]
            abbr = f"Stream_{n}"
            streams[s] = abbr
            n += 1
        return streams

    def _build_connections(self):
        units, streams = self.units, self.streams  # aliases
        n_cols = len(self._header)
        connections = {s: [None, None] for s in streams.values()}
        for i, row in enumerate(self._rows):
            if not row:
                continue
            stream_name = row[0]
            for col in range(1, n_cols):
                conn = row[col]
                # get integer connection value
                if isinstance(conn, str):
                    if conn.strip() == "":
                        conn_value = 0
                    else:
                        conn_value = int(float(conn))  # may raise ValueError
                elif isinstance(conn, int):
                    conn_value = conn
                elif isinstance(conn, float):
                    conn_value = int(conn)
                else:
                    raise ValueError(
                        f"Connection value type '{type(conn)}' not string or numeric"
                    )
                # check connection value
                if conn_value not in (-1, 0, 1):
                    raise ValueError(
                        f"Connection value '{conn_value}' not in {{-1, 0, 1}}"
                    )
                # process connection value
                if conn_value != 0:
                    conn_index = max(conn_value, 0)  # -1 -> 0
                    unit_name = self._header[col]
                    stream_abbr, unit_abbr = streams[stream_name], units[unit_name]
                    connections[stream_abbr][conn_index] = unit_abbr
        return connections

    def _load_model(self, fs):
        _log.info("_begin_ load model")
        units_ord, units_idx = {}, 0
        units, streams = [], []
        streams_ord, streams_idx = {}, 0
        rows, empty = [], True
        arcs = fs.component_objects(Arc, descend_into=self._arc_descend)
        sorted_arcs = sorted(arcs, key=lambda arc: arc.getname())
<<<<<<< HEAD
        if _log.isEnabledFor(logging.DEBUG):
            _log.debug(f"Arc short names: {[a.getname() for a in sorted_arcs]}")
            _log.debug(f"Arc full names : {[a.name for a in sorted_arcs]}")
=======
>>>>>>> e9d8cfb3
        self._build_name_map(sorted_arcs)

        for comp in sorted_arcs:
            stream_name = comp.getname()
            src, dst = comp.source.parent_block(), comp.dest.parent_block()
            src_name, dst_name = self._model_unit_name(src), self._model_unit_name(dst)
            self._unit_classes[src_name] = self._model_unit_class(src)
            self._unit_classes[dst_name] = self._model_unit_class(dst)
            src_i, dst_i, stream_i = -1, -1, -1
            try:
                idx = streams_ord[stream_name]
            except KeyError:
                streams.append(stream_name)
                idx = streams_ord[stream_name] = streams_idx
                streams_idx += 1
                if empty:  # first entry in matrix
                    rows = [[]]
                    empty = False
                else:
                    rows.append([0] * len(rows[0]))
            stream_i = idx

            # build rows
            endpoints = [None, None]
            for ep, unit_name in enumerate(
                [
                    src_name,
                    dst_name,
                ]
            ):
                try:
                    idx = units_ord[unit_name]
                except KeyError:  # create new column
                    units.append(unit_name)
                    idx = units_ord[unit_name] = units_idx
                    units_idx += 1
                    for row in rows:
                        row.append(0)
                endpoints[ep] = idx
            rows[stream_i][endpoints[0]] = -1
            rows[stream_i][endpoints[1]] = 1

        self._header = ["Arcs"] + units
        self._rows = [[streams[i]] + r for i, r in enumerate(rows)]
        _log.info("_end_ load model")

    def _build_name_map(self, arcs):
        """Mapping to strip off any prefixes common to all unit names.
        This mapping is used by :func:`_model_unit_name`.
        """
        self._name_map = None
        if len(arcs) < 2:
            return
        # split names by "." into tuples
        name_tuples = []
        for comp in arcs:
            for p in comp.source, comp.dest:
                nm = p.parent_block().name.split(".")
                name_tuples.append(nm)
        # iteratively look if all prefixes of length n are the same
        n = 1
        while True:
            prefixes = {tuple(nm[:n]) for nm in name_tuples}
            if len(prefixes) > 1:  # not common to all = stop
                n -= 1
                break
            n += 1
        if n > 0:
            self._name_map = {".".join(k): ".".join(k[n:]) for k in name_tuples}

    def _build_name_map(self, arcs):
        """Mapping to strip off any prefixes common to all unit names.
        This mapping is used by :func:`_model_unit_name`.
        """
        self._name_map = None
        if len(arcs) < 2:
            return
        # split names by "." into tuples
        name_tuples = []
        for comp in arcs:
            for p in comp.source, comp.dest:
                nm = p.parent_block().name.split(".")
                name_tuples.append(nm)
        # iteratively look if all prefixes of length n are the same
        n = 1
        while True:
            prefixes = {tuple(nm[:n]) for nm in name_tuples}
            if len(prefixes) > 1:  # not common to all = stop
                n -= 1
                break
            n += 1
        if n > 0:
            self._name_map = {".".join(k): ".".join(k[n:]) for k in name_tuples}

    def _model_unit_name(self, block):
        """Get the unit name for a Pyomo/IDAES block."""
        return block.name if self._name_map is None else self._name_map[block.name]

    def _model_unit_class(self, block):
        class_name = block.__class__.__name__
        # extract last part of the name
        m = re.search(r"[a-zA-Z]\w+$", class_name)
        if m is None:
            return self._model_unit_name(block)
        return class_name[m.start() : m.end()]


class Formatter(abc.ABC):
    """Base class for formatters, which write out the matrix in a way that can be
    more easily visualized or processed by other tools.
    """

    defaults = {}  # extend in subclasses

    def __init__(self, connectivity: Connectivity, **kwargs):
        self._conn = connectivity

    @staticmethod
    def _parse_direction(d):
        if not hasattr(d, "lower"):
            raise ValueError(f"Direction '{d}' must be a string")
        if d.lower() == "lr":
            return Direction.RIGHT
        elif d.lower() == "td":
            return Direction.DOWN
        raise ValueError(f"Direction '{d}' not recognized")

    @abc.abstractmethod
    def write(
        self,
        output_file: Union[str, TextIO, None],
    ) -> Optional[str]:
        """Write the formatted output.

        Args:
            output_file: The output file. It can be a filename or file object.
                         The special value `None` means return the text as a string.

        Returns:
            If `None` was given as the *output_file*, return the text as a string.
            Otherwise, return None.
        """
        pass

    def _write_return(self, f):
        """Call this at the end of the write() methods."""
        if isinstance(f, StringIO):
            f.flush()
            return f.getvalue()
        else:
            return None

    @staticmethod
    def _get_output_stream(output_file):
        if output_file is None:
            f = StringIO()
        elif hasattr(output_file, "write"):
            f = output_file
        else:
            f = open(output_file, "w")
        return f

    @classmethod
    def _use_defaults(cls, kwargs):
        for k, v in cls.defaults.items():
            if k not in kwargs or kwargs[k] is None:
                kwargs[k] = v


class CSV(Formatter):
    """Write out the data as CSV."""

    def write(self, output_file: Union[str, TextIO, None]) -> Optional[str]:
        f = self._get_output_stream(output_file)
        table = self._conn.as_table()
        writer = csv.writer(f, dialect="excel")
        for row in table:
            writer.writerow(row)
        return self._write_return(f)


class Mermaid(Formatter):
    """Create output in Mermaid syntax.

    See https://mermaid.js.org/
    """

    #: Default values.
    #  Use these values if no value is given to the
    #: corresponding keyword in the constructor.
    #: For example::
    #:
    #:   Mermaid.defaults.update(dict(stream_labels=True, stream_values=True))
    #:
    #: - direction (str): Diagram direction
    #: - stream_labels (bool): If true, add stream labels
    #: - stream_values (bool): If True, show stream values
    #: - unit_values (bool): If True, show unit values
    #: - unit_class (bool): If True, include name of unit's class in its name
    #: - indent (str): Indent (spaces) in output text

    defaults = {
        "direction": "LR",
        "stream_labels": False,
        "stream_values": False,
        "unit_values": False,
        "unit_class": False,
        "indent": "    ",
    }

    def __init__(self, connectivity: Connectivity, **kwargs):
        """Constructor. See class `defaults` for default values.

        Args:
            connectivity (Connectivity): Model connectivity
            kwargs (dict): See `Mermaid.defaults` for keywords

        Raises:
            ValueError: Invalid `direction` argument.
        """
        super().__init__(connectivity, **kwargs)
        self._use_defaults(kwargs)
        self.indent = kwargs["indent"]
        self._stream_labels = kwargs["stream_labels"]
        self._stream_values = kwargs["stream_values"]
        self._unit_values = kwargs["unit_values"]
        self._unit_class = kwargs["unit_class"]
        self._direction = self._parse_direction(kwargs["direction"])
        if self._stream_values:
            self._streams_with_values = set()

    def write(self, output_file: Union[str, TextIO, None]) -> Optional[str]:
        """Write Mermaid text description."""
        f = self._get_output_stream(output_file)
        self._body(f)
        return self._write_return(f)

    def _body(self, outfile):
        i = self.indent
        mm_dir = "LR" if self._direction == Direction.RIGHT else "TD"
        outfile.write(f"flowchart {mm_dir}\n")
        # Stream values
        if self._stream_values:
            outfile.write(
                f"{i}classDef streamval fill:#fff,stroke:#666,stroke-width:1px,font-size:80%;\n"
            )
            for name, values in self._conn.stream_values.items():
                if values:
                    abbr = self._conn.streams[name]
                    sv_name = f"{abbr}_V"
                    sv_text = self._format_stream_values(values)
                    if self._stream_labels:
                        sv_text = f"{name}\n" + sv_text
                    outfile.write(f'{i}{sv_name}("{sv_text}")\n')
                    self._streams_with_values.add(sv_name)
            all_streams = ",".join(self._streams_with_values)
            outfile.write(f"{i}class {all_streams} streamval;\n")
        # Get connections and which streams to show
        connections, show_streams = self._get_connections()
        # Units
        for s in self._get_mermaid_units():
            outfile.write(f"{i}{s}\n")
        # Streams
        for abbr, s in self._get_mermaid_streams():
            if abbr in show_streams:
                outfile.write(f"{i}{s}\n")
        # Connections
        for s in connections:
            outfile.write(f"{i}{s}\n")

    @staticmethod
    def _format_stream_values(data):
        text_list = []
        for k, v in data.items():
            text_list.append(f"{k} = {v}")
        return "\n".join(text_list)

    def _get_mermaid_units(self):
        for name, abbr in self._conn.units.items():
            qname = self._quote_name(name)
            if self._unit_class:
                klass = self._conn.get_unit_class(name)
                display_name = f"{qname}::{klass}"
            else:
                display_name = qname
            if self._unit_values:
                values = self._conn.unit_values[name]
                if values:
                    values_str = "\n".join((f"{k}={v}" for k, v in values.items()))
                    display_name = f"{display_name}\n{values_str}"
            yield f"{abbr}[{display_name}]"

    def _get_mermaid_streams(self):
        """Get (possibly cleaned up) stream abbr. and names"""
        for name, abbr in self._conn.streams.items():
            yield abbr, f"{abbr}([{self._quote_name(name)}])"

    def _quote_name(self, name):
        return '"' + name + '"'

    def _get_connections(self):
        connections = []
        show_streams = set()

        stream_name_map = {v: k for k, v in self._conn.streams.items()}
        for stream_abbr, values in self._conn.connections.items():
            stream_name = stream_name_map[stream_abbr]
            src, tgt = values[0], values[1]
            if src is not None and tgt is not None:
                if self._stream_values:
                    sv_name = f"{stream_abbr}_V"
                    if sv_name in self._streams_with_values:
                        connections.append(f"{src} --- {sv_name}")
                        connections.append(f"{sv_name} --> {tgt}")
                    else:
                        connections.append(f"{src} --> {tgt}")
                elif self._stream_labels:
                    label = self._clean_stream_label(stream_name)
                    connections.append(f"{src} -- {label} -->{tgt}")
                else:
                    connections.append(f"{src} --> {tgt}")
            elif src is not None:
                connections.append(f"{src} --> {stream_abbr}")
                show_streams.add(stream_abbr)
            elif tgt is not None:
                connections.append(f"{stream_abbr} --> {tgt}")
                show_streams.add(stream_abbr)
        return connections, show_streams

    @staticmethod
    def _clean_stream_label(label):
        if label.endswith("_outlet"):
            label = label[:-7]
        elif label.endswith("_feed"):
            label = label[:-5]
        label = label.replace("_", " ")
        return label


class D2(Formatter):
    """Create output in Terraform D2 syntax.

    See https://d2lang.com
    """

    #: Default values.
    #  Use these values if no value is given to the
    #: corresponding keyword in the constructor.
    #: For example::
    #:
    #:   D2.defaults.update(dict(stream_labels=True, stream_values=True))
    #:
    #: - direction (str): Diagram direction
    #: - stream_labels (bool): If true, add stream labels
    #: - stream_values (bool): If True, show stream values
    #: - unit_values (bool): If True, show unit values
    #: - unit_class (bool): If True, include name of unit's class in its name
    #: - indent (str): Indent (spaces) in output text

    defaults = {
        "direction": "LR",
        "stream_labels": False,
        "stream_values": False,
        "unit_values": False,
        "unit_class": False,
    }

    def __init__(
        self,
        connectivity: Connectivity,
        **kwargs,
    ):
        """Constructor.

        Args:
            connectivity (Connectivity): Model connectivity
            kwargs (dict): See `D2.defaults` for keywords

        Raises:
            ValueError: Invalid direction.
        """
        super().__init__(connectivity, **kwargs)
        self._use_defaults(kwargs)
        self._stream_labels = kwargs["stream_labels"]
        self._stream_values = kwargs["stream_values"]
        self._unit_values = kwargs["unit_values"]
        self._unit_class = kwargs["unit_class"]
        self._direction = self._parse_direction(kwargs["direction"])

    STREAM_VALUE_CLASS = (
        "{style: {font-color: '#666'; stroke: '#ccc'; fill: 'white'; border-radius: 8}}"
    )

    def write(self, output_file: Union[str, TextIO, None]) -> Optional[str]:
        """Write D2 text description."""
        unit_icon = UnitIcon(IdaesPaths.icons())
        feed_num, sink_num = 1, 1
        f = self._get_output_stream(output_file)
        d2_dir = "right" if self._direction == Direction.RIGHT else "down"
        f.write(f"direction: {d2_dir}\n")
        if self._stream_values or self._unit_values:
            f.write("classes:{\n")
            if self._stream_values:
                f.write(f"  stream_value: {self.STREAM_VALUE_CLASS}\n")
            f.write("}\n")
        for unit_name, unit_abbr in self._conn.units.items():
            unit_type = self._conn.get_unit_class(unit_name)
            if self._unit_class:
                unit_str = f"{unit_name}::{unit_type}"
            else:
                unit_str = unit_name
            if self._unit_values:
                values_to_show = self._get_unit_values(unit_name)
                if values_to_show is None:
                    unit_display_str = unit_str
                else:
                    unit_display_str = '"' + unit_str + "\\n" + values_to_show + '"'
            else:
                unit_display_str = unit_str
            image_file = None if unit_type is None else unit_icon.get_icon(unit_type)
            if image_file is None:
                f.write(f"{unit_abbr}: {unit_display_str}\n")
            else:
                f.write(
                    f"{unit_abbr}: {unit_display_str} {{\n"
                    f"  shape: image\n"
                    f"  icon: {image_file}\n"
                    f"}}\n"
                )
        stream_rmap = {v: k for k, v in self._conn.streams.items()}
        for stream_abbr, conns in self._conn.connections.items():
            stream_name = stream_rmap[stream_abbr]
            if conns[0] is None:
                f.write(f"f{feed_num}: Feed {feed_num}\n")
                f.write(f"f{feed_num} -> {conns[1]}")
                if self._stream_labels:
                    f.write(f": {stream_name}")
                f.write("\n")
                feed_num += 1
            elif conns[1] is None:
                f.write(f"s{sink_num}: Sink {sink_num}\n")
                f.write(f"f{sink_num} -> {conns[1]}")
                if self._stream_labels:
                    f.write(f"{sink_num}: {stream_name}")
                f.write("\n")
                sink_num += 1
            else:
                if self._stream_labels and not self._stream_values:
                    f.write(f"{conns[0]} -> {conns[1]}: {stream_name}")
                elif self._stream_values:
                    v = self._conn.stream_values[stream_name]
                    if v:
                        values_text = self._format_values(v)
                        if self._stream_labels:
                            values_text = f"{stream_name}\\n" + values_text
                        stream_node = f"S_{stream_name}"
                        f.write(f'{stream_node}: "{values_text}"\n')
                        f.write(f"{stream_node}.class: stream_value\n")
                        f.write(f"{conns[0]} -> {stream_node} -> {conns[1]}\n")
                    elif self._stream_labels:
                        f.write(f"{conns[0]} -> {conns[1]}: {stream_name}")
                    else:
                        f.write(f"{conns[0]} -> {conns[1]}")
                else:
                    f.write(f"{conns[0]} -> {conns[1]}")
                f.write("\n")

        return self._write_return(f)

    @staticmethod
    def _format_values(data):
        text_list = []
        for k, v in data.items():
            text_list.append(f"{k} = {v}")
        return "\\n".join(text_list)

    def _get_unit_values(self, unit_name):
        values = self._conn.unit_values[unit_name]
        if not values:
            return None
        return "\\n".join((f"{k} = {v}" for k, v in values.items()))<|MERGE_RESOLUTION|>--- conflicted
+++ resolved
@@ -47,7 +47,7 @@
 __author__ = "Dan Gunter (LBNL)"
 
 # Logging
-_log = logging.getLogger("idaes_ui.conn.connectivity.base")
+_log = logging.getLogger(__name__)
 
 
 class ModelLoadError(Exception):
@@ -365,12 +365,9 @@
         rows, empty = [], True
         arcs = fs.component_objects(Arc, descend_into=self._arc_descend)
         sorted_arcs = sorted(arcs, key=lambda arc: arc.getname())
-<<<<<<< HEAD
         if _log.isEnabledFor(logging.DEBUG):
             _log.debug(f"Arc short names: {[a.getname() for a in sorted_arcs]}")
             _log.debug(f"Arc full names : {[a.name for a in sorted_arcs]}")
-=======
->>>>>>> e9d8cfb3
         self._build_name_map(sorted_arcs)
 
         for comp in sorted_arcs:
